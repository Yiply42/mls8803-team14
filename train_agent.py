import numpy as np
import torch
import matplotlib.pyplot as plt
from tqdm import tqdm
import argparse
import os
from torch.utils.tensorboard import SummaryWriter
from datetime import datetime

from poker_env import VideoPokerEnv
from dqn_agent import *
from dqn_agent_decremental import *
import json

def exponential_epsilon_decay(eps, eps_end, eps_decay):
    """Exponential epsilon decay"""
    return max(eps_end, eps_decay * eps)

def linear_epsilon_decay(eps_start, eps_end, episode, total_episodes, decay_percent):
    """Linear epsilon decay over decay_percent of total episodes"""
    decay_episodes = int(total_episodes * (decay_percent / 100))
    if episode < decay_episodes:
        return eps_start - (eps_start - eps_end) * (episode / decay_episodes)
    return eps_end

def train_dqn(n_episodes=2000, max_t=100, eps_start=1.0, eps_end=0.01, 
              eps_decay=0.995, checkpoint_freq=1000, learning_rate=0.001, 
              alpha=0.6, beta=0.4, beta_frames=100_000, buffer_size=10_000, 
              batch_size=64, gamma=1, model_dir='models', 
              log_dir='runs/video_poker', decay_type='exponential', 
              decay_percent=80, unlearning_type="none", model_path = None):
    """
    Train a DQN agent on the Video Poker environment
    """
    # Create the environment
    env = VideoPokerEnv()
    
    # Get state and action sizes
    state_size = env.observation_space.shape[0]
    action_size = env.action_space.n
    
    # Create the agent
    if unlearning_type == "decremental":
        if model_path != 'none':
            agent = DQNAgent(state_size=state_size, action_size=action_size,
                     learning_rate=learning_rate, alpha=alpha, beta=beta, beta_frames=beta_frames,
                     buffer_size=buffer_size, batch_size=batch_size, gamma=gamma,
                     )
            agent.load(model_path)
            agent = convert_to_decremental(agent)
        else:   
            agent = DQNAgentDecremental(state_size=state_size,          action_size=action_size,
                     learning_rate=learning_rate, alpha=alpha, beta=beta, beta_frames=beta_frames,
                     buffer_size=buffer_size, batch_size=batch_size, gamma=gamma)
        run_name = f"{datetime.now().strftime('%Y-%m-%d_%H-%M-%S')}_per_ddqn_nstep3_decremental"
    else:
        agent = DQNAgent(state_size=state_size, action_size=action_size,
                     learning_rate=learning_rate, alpha=alpha, beta=beta, beta_frames=beta_frames,
                     buffer_size=buffer_size, batch_size=batch_size, gamma=gamma,
                     )
        if model_path != 'none':
            agent.load(model_path)
        run_name = f"{datetime.now().strftime('%Y-%m-%d_%H-%M-%S')}_per_ddqn_nstep3_normal"
    
    model_dir = os.path.join(model_dir, run_name)
    log_dir = os.path.join(log_dir, run_name)
    
    # Create directories
    if not os.path.exists(model_dir):
        os.makedirs(model_dir)
    
    # Create TensorBoard writer
    writer = SummaryWriter(log_dir=log_dir)
    
    # Initialize epsilon
    eps = eps_start
    
    # List to store scores from each episode
    scores = {
        0: [],
        5: [],
        10: [],
        20: [],
        30: [],
        40: [],
        60: [],
        90: [],
        250: [],
        500: [],
        8000: [],
    }
    hand_values = [0, 5, 10, 20, 30, 40, 60, 90, 250, 500, 8000]
    score_hist = []
    
    # Track best model wrt ratio of high value hands to low value hands
    best_ratio = -0.1
    best_model_path = os.path.join(model_dir, 'best_model.pth')
    
    # Training loop
    for i_episode in tqdm(range(1, n_episodes+1), desc="Training"):
        # Reset the environment
        state = env.reset()
        score = 0
        
        
        # Episode loop
        for t in range(max_t):
            # Select an action
            action = agent.act(state, eps)
            
            # Take the action
            next_state, reward, done, _, mark_state = env.step(action)
            
            # Update the agent with original reward
            agent.step(state, action, reward, next_state, done, mark_state)
            
            # Update state and score
            state = next_state
            score += reward
            
            if done:
                break
        
        one_hot_rewards = torch.zeros(len(hand_values))
        one_hot_rewards[hand_values.index(score)] += 1
        for i, reward in enumerate(hand_values):
            scores[reward].append(one_hot_rewards[i].item())
        
        score_hist.append(score)
        
        # Log to TensorBoard
        # avg_junk = scores[0] / i_episode
        # avg_lowpair = scores[5] / i_episode
        # avg_highpair = scores[10] / i_episode
        # avg_twopair = scores[20] / i_episode
        # avg_threeofakind = scores[30] / i_episode
        # avg_straights = scores[40] / i_episode
        # avg_flushes = scores[60] / i_episode
        # avg_fullhouses = scores[90] / i_episode
        # avg_quads = scores[250] / i_episode
        # avg_straightflushes = scores[500] / i_episode
        # avg_royalflushes = scores[8000] / i_episode
        # ratio_FLST_to_FHQD = (avg_straights + avg_flushes) / (avg_fullhouses + avg_quads + 1e-10)
        
        
        # Calculate and log moving average
        if i_episode >= 100:
            avg_score = np.mean(score_hist[-100:])
            avg_junk = np.mean(scores[0][-100:])
            avg_lowpair = np.mean(scores[5][-100:])
            avg_highpair = np.mean(scores[10][-100:])
            avg_twopair = np.mean(scores[20][-100:])
            avg_threeofakind = np.mean(scores[30][-100:])
            avg_straights = np.mean(scores[40][-100:])
            avg_flushes = np.mean(scores[60][-100:])
            avg_fullhouses = np.mean(scores[90][-100:])
            avg_quads = np.mean(scores[250][-100:])
            avg_straightflushes = np.mean(scores[500][-100:])
            avg_royalflushes = np.mean(scores[8000][-100:])
            ratio_30abv_to_30blw = (avg_threeofakind + avg_straights + \
                                    avg_flushes + avg_fullhouses + \
                                    avg_quads + avg_straightflushes + avg_royalflushes) / \
                                    (avg_junk + avg_lowpair + avg_highpair + \
                                    avg_twopair + 1e-10)
            writer.add_scalar('Training/Avg_Score_100', avg_score, i_episode)
            writer.add_scalar('Training/Avg_Junk_100', avg_junk, i_episode)
            writer.add_scalar('Training/Avg_LowPair_100', avg_lowpair, i_episode)
            writer.add_scalar('Training/Avg_HighPair_100', avg_highpair, i_episode)
            writer.add_scalar('Training/Avg_TwoPair_100', avg_twopair, i_episode)
            writer.add_scalar('Training/Avg_ThreeOfAKind_100', avg_threeofakind, i_episode)
            writer.add_scalar('Training/Avg_Straights_100', avg_straights, i_episode)
            writer.add_scalar('Training/Avg_Flushes_100', avg_flushes, i_episode)
            writer.add_scalar('Training/Avg_Fullhouses_100', avg_fullhouses, i_episode)
            writer.add_scalar('Training/Avg_Quads_100', avg_quads, i_episode)
            writer.add_scalar('Training/Avg_Straightflushes_100', avg_straightflushes, i_episode)
            writer.add_scalar('Training/Avg_Royalflushes_100', avg_royalflushes, i_episode)
            writer.add_scalar('Training/Ratio_Of_30abv_to_30blw', ratio_30abv_to_30blw, i_episode)
            
            # Save best model
            if ratio_30abv_to_30blw > best_ratio:
                best_ratio = ratio_30abv_to_30blw
                agent.save(best_model_path)
                print(f"New best model saved with ratio: {best_ratio:.2f}")
        
        # Update epsilon based on decay type
        if decay_type == 'exponential':
            eps = exponential_epsilon_decay(eps, eps_end, eps_decay)
        elif decay_type == 'linear':
            eps = linear_epsilon_decay(eps_start, eps_end, i_episode, n_episodes, decay_percent)
        
        # Print progress
        if i_episode % 100 == 0:
            avg_score = np.mean(score_hist[-100:]) if len(score_hist) >= 100 else np.mean(score_hist)
            print(f"Episode {i_episode}\tAverage Score: {avg_score:.2f}\tEpsilon: {eps:.2f}")
        
        # Save checkpoint
        # if i_episode % checkpoint_freq == 0:
        #     checkpoint_path = os.path.join(model_dir, f'checkpoint_episode_{i_episode}.pth')
        #     agent.save(checkpoint_path)
        #     print(f"Saved checkpoint to {checkpoint_path}")
    
    # Save final model
    final_model_path = os.path.join(model_dir, 'final_model.pth')
    agent.save(final_model_path)
    print(f"Training complete. Final model saved to {final_model_path}")
    
    return scores, writer, model_dir

def plot_scores(scores, window_size=100, filename='scores.png'):
    """
    Plot the scores from training.
    
    Args:
        scores (list): List of scores from each episode
        window_size (int): Size of the window for calculating moving average
        filename (str): Filename to save the plot
    """
    plt.figure(figsize=(10, 6))
    plt.plot(np.arange(len(scores)), scores, alpha=0.2)
    
    # Plot moving average
    moving_avg = np.convolve(scores, np.ones(window_size)/window_size, mode='valid')
    plt.plot(np.arange(len(moving_avg)) + window_size-1, moving_avg)
    
    plt.xlabel('Episode')
    plt.ylabel('Score')
    plt.title(f'DQN Training Scores (Moving Avg: {window_size} episodes)')
    plt.savefig(filename)
    plt.close()
    print(f"Saved scores plot to {filename}")

def compute_metrics(scores):
    final_avg_junk = np.mean(scores[0][-100:]) if scores[0] and len(scores[0]) >= 100 else np.mean(scores[0]) if scores[0] else 0
    final_avg_lowpair = np.mean(scores[5][-100:]) if scores[5] and len(scores[5]) >= 100 else np.mean(scores[5]) if scores[5] else 0
    final_avg_highpair = np.mean(scores[10][-100:]) if scores[10] and len(scores[10]) >= 100 else np.mean(scores[10]) if scores[10] else 0
    final_avg_twopair = np.mean(scores[20][-100:]) if scores[20] and len(scores[20]) >= 100 else np.mean(scores[20]) if scores[20] else 0
    final_avg_threeofakind = np.mean(scores[30][-100:]) if scores[30] and len(scores[30]) >= 100 else np.mean(scores[30]) if scores[30] else 0
    final_avg_straights = np.mean(scores[40][-100:]) if scores[40] and len(scores[40]) >= 100 else np.mean(scores[40]) if scores[40] else 0
    final_avg_flushes = np.mean(scores[60][-100:]) if scores[60] and len(scores[60]) >= 100 else np.mean(scores[60]) if scores[60] else 0
    final_avg_fullhouses = np.mean(scores[90][-100:]) if scores[90] and len(scores[90]) >= 100 else np.mean(scores[90]) if scores[90] else 0
    final_avg_quads = np.mean(scores[250][-100:]) if scores[250] and len(scores[250]) >= 100 else np.mean(scores[250]) if scores[250] else 0
    final_avg_straightflushes = np.mean(scores[500][-100:]) if scores[500] and len(scores[500]) >= 100 else np.mean(scores[500]) if scores[500] else 0
    final_avg_royalflushes = np.mean(scores[8000][-100:]) if scores[8000] and len(scores[8000]) >= 100 else np.mean(scores[8000]) if scores[8000] else 0
    final_ratio_30abv_to_30blw = (final_avg_threeofakind + final_avg_straights + \
                                final_avg_flushes + final_avg_fullhouses + \
                                final_avg_quads + final_avg_straightflushes + \
                                final_avg_royalflushes) / \
                                (final_avg_junk + final_avg_lowpair + \
                                final_avg_highpair + final_avg_twopair + 1e-10)
    final_metrics = {
        'final_avg_junk': final_avg_junk,
        'final_avg_lowpair': final_avg_lowpair,
        'final_avg_highpair': final_avg_highpair,
        'final_avg_twopair': final_avg_twopair,
        'final_avg_threeofakind': final_avg_threeofakind,
        'final_avg_straights': final_avg_straights,
        'final_avg_flushes': final_avg_flushes,
        'final_avg_fullhouses': final_avg_fullhouses,
        'final_avg_quads': final_avg_quads,
        'final_avg_straightflushes': final_avg_straightflushes,
        'final_avg_royalflushes': final_avg_royalflushes,
        'final_ratio_30abv_to_30blw': final_ratio_30abv_to_30blw
    }
    return final_metrics

def write_to_tensorboard(metrics, writer):
    writer.add_hparams(
        {
            'learning_rate': args.learning_rate,
            'batch_size': args.batch_size,
            'buffer_size': args.buffer_size,
            'gamma': args.gamma,
            'eps_start': args.eps_start,
            'eps_end': args.eps_end,
            'eps_decay': args.eps_decay,
            'alpha': args.alpha,
            'beta': args.beta,
            'beta_frames': args.beta_frames,
            'decay_type': args.decay_type,
            'decay_percent': args.decay_percent
        },
        metrics
    )
    # Close TensorBoard writer
    writer.close()
    

if __name__ == "__main__":
    parser = argparse.ArgumentParser(description='Run an Unlearning Experiment')
    parser.add_argument('--episodes', type=int, default=110000, help='Number of episodes to train')
    parser.add_argument('--max-steps', type=int, default=100, help='Maximum steps per episode')
    parser.add_argument('--eps-start', type=float, default=1.0, help='Starting epsilon value')
    parser.add_argument('--eps-end', type=float, default=0.01, help='Minimum epsilon value')
    parser.add_argument('--eps-decay', type=float, default=0.995, help='Epsilon decay factor (for exponential decay)')
    parser.add_argument('--checkpoint-freq', type=int, default=10_000_000, help='Checkpoint frequency (episodes)')
    parser.add_argument('--model-dir', type=str, default='models', help='Directory to save models')
    parser.add_argument('--log-dir', type=str, default='runs/video_poker', help='Directory to save TensorBoard logs')
    parser.add_argument('--decay-type', type=str, choices=['exponential', 'linear'], default='linear', 
                       help='Type of epsilon decay schedule')
    parser.add_argument('--decay-percent', type=float, default=80, 
                       help='Percentage of episodes over which to decay epsilon (for linear decay)')
    parser.add_argument('--buffer-size', type=int, default=40_000, help='Size of replay buffer')
    parser.add_argument('--batch-size', type=int, default=64, help='Batch size for training')
    parser.add_argument('--alpha', type=float, default=0.6, help='Alpha parameter for Prioritized Experience Replay')
    parser.add_argument('--beta', type=float, default=0.4, help='Beta parameter for Prioritized Experience Replay')
    parser.add_argument('--beta-frames', type=int, default=100_000, help='Number of frames to decay beta')
    parser.add_argument('--learning-rate', type=float, default=0.001, help='Learning rate for the optimizer')
    parser.add_argument('--gamma', type=float, default=1.0, help='Discount factor')
    parser.add_argument('--unlearning-type', type=str, default="none", help="Unlearning method")
<<<<<<< HEAD
    parser.add_argument('--from-model-path', type=str, default = None)
=======
    parser.add_argument('--from-model-path', type=str, default = "none")
>>>>>>> a44ce4e7
    
    args = parser.parse_args()
    
    # Train the agent
    scores, writer, model_dir = train_dqn(
        n_episodes=args.episodes,
        max_t=args.max_steps,
        eps_start=args.eps_start,
        eps_end=args.eps_end,
        eps_decay=args.eps_decay,
        checkpoint_freq=args.checkpoint_freq,
        model_dir=args.model_dir,
        log_dir=args.log_dir,
        decay_type=args.decay_type,
        decay_percent=args.decay_percent,
        buffer_size=args.buffer_size,
        batch_size=args.batch_size,
        alpha=args.alpha,
        beta=args.beta,
        beta_frames=args.beta_frames,
        learning_rate=args.learning_rate,
        gamma=args.gamma,
        unlearning_type=args.unlearning_type,
        model_path=args.from_model_path
    )
    final_metrics = compute_metrics(scores)
    log_dir = writer.log_dir
    write_to_tensorboard(final_metrics, writer)

    # Convert args to a dictionary
    args_dict = vars(args)
    # Combine args and metrics
    experiment_data = {
        'args': args_dict,
        'metrics': final_metrics
    }

    # Save to JSON file in the log directory
    experiment_file = os.path.join(log_dir, 'experiment.json')
    with open(experiment_file, 'w') as f:
        json.dump(experiment_data, f, indent=4)

    print(f"Saved experiment data to {experiment_file}")    
<|MERGE_RESOLUTION|>--- conflicted
+++ resolved
@@ -307,11 +307,7 @@
     parser.add_argument('--learning-rate', type=float, default=0.001, help='Learning rate for the optimizer')
     parser.add_argument('--gamma', type=float, default=1.0, help='Discount factor')
     parser.add_argument('--unlearning-type', type=str, default="none", help="Unlearning method")
-<<<<<<< HEAD
-    parser.add_argument('--from-model-path', type=str, default = None)
-=======
     parser.add_argument('--from-model-path', type=str, default = "none")
->>>>>>> a44ce4e7
     
     args = parser.parse_args()
     
